name: build
on:
  push:
    branches: [ master ]
  pull_request:
    branches: [ master ]
jobs:
  build:
    runs-on: ubuntu-latest
    strategy:
      matrix:
<<<<<<< HEAD
        node-version: [20.x]
=======
        node-version: [18.x, 20.x]
>>>>>>> 03e7c30e
    steps:
    - uses: actions/checkout@v4
    - name: Run tests with ${{ matrix.node-version }}
      uses: actions/setup-node@v4
      with:
        node-version: ${{ matrix.node-version }}
    - run: npm i -g npm@latest
    - run: npm ci
    - run: npm ddp
    - run: npm run build-ci<|MERGE_RESOLUTION|>--- conflicted
+++ resolved
@@ -9,11 +9,7 @@
     runs-on: ubuntu-latest
     strategy:
       matrix:
-<<<<<<< HEAD
-        node-version: [20.x]
-=======
-        node-version: [18.x, 20.x]
->>>>>>> 03e7c30e
+        node-version: [20]
     steps:
     - uses: actions/checkout@v4
     - name: Run tests with ${{ matrix.node-version }}
