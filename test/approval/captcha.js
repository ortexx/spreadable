<<<<<<< HEAD
import { assert } from "chai";
import sharp from "sharp";
import isPng from "is-png";
import captcha from "../../src/approval/transports/captcha/index.js";
import utils from "../../src/utils.js";

const ApprovalCaptcha = captcha();

export default function () {
    describe('Approval', () => {
        let approval;
        describe('instance creation', function () {
            it('should create an instance', function () {
                assert.doesNotThrow(() => approval = new ApprovalCaptcha());
                approval.node = this.node;
            });
            it('should create the default properties', function () {
                assert.containsAllKeys(approval, [
                    'captchaLength', 'captchaWidth', 'captchaBackground', 'captchaColor'
                ]);
            });
        });
        describe('.init()', function () {
            it('should not throw an exception', async function () {
                await approval.init();
            });
        });
        describe('.createText()', function () {
            it('should return a random text', function () {
                const text = approval.createText();
                assert.isOk(typeof text == 'string' && text.length == approval.captchaLength);
            });
        });
        describe('.createImage()', function () {
            it('should return the right image', async function () {
                const options = {
                    captchaWidth: 200,
                    captchaBackground: 'transparent',
                    captchaColor: '#000000'
                };
                const text = approval.createText();
                const img = await approval.createImage(text, options);
                const metadata = await img.metadata();
                assert.equal(metadata.width, options.captchaWidth);
            });
        });
        describe('.createInfo()', function () {
            it('should return the right info', async function () {
                const result = await approval.createInfo({ info: {} });
                const text = result.answer;
                assert.doesNotThrow(() => isPng(Buffer.from(result.info, 'base64')), 'check the info');
                assert.isOk(typeof text == 'string' && text.length == approval.captchaLength, 'check the answer');
            });
        });
        describe('.createQuestion()', function () {
            it('should return the right question', async function () {
                const data = [];
                for (let i = 0; i < 3; i++) {
                    const res = await approval.createInfo({ info: {} });
                    data.push(res.info);
                }
                const result = await approval.createQuestion(data, {});
                const buffer = Buffer.from(result.split(',')[1], 'base64');
                assert.isTrue(isPng(buffer));
            });
        });
        describe('.checkAnswer()', function () {
            it('should return false', async function () {
                const approvers = ['localhost:1', 'localhost:2', approval.node.address];
                const result = await approval.checkAnswer({ answer: '34' }, '123456', approvers);
                assert.isFalse(result);
            });
            it('should return true', async function () {
                const approvers = ['localhost:1', approval.node.address, 'localhost:2'];
                const result = await approval.checkAnswer({ answer: '34' }, '123456', approvers);
                assert.isTrue(result);
            });
        });
        describe('.getClientInfoSchema()', function () {
            it('should throw an error', function () {
                const schema = approval.getClientInfoSchema();
                assert.throws(() => utils.validateSchema(schema, { captchaLength: 1 }), '', 'check the unexpected value');
                assert.throws(() => utils.validateSchema(schema, { captchaWidth: 90 }), '', 'check "captchaWidth" min');
                assert.throws(() => utils.validateSchema(schema, { captchaWidth: 1000 }), '', 'check "captchaWidth" max');
                assert.throws(() => utils.validateSchema(schema, { captchaBackground: 'wrong' }), '', 'check "captchaBackground"');
                assert.throws(() => utils.validateSchema(schema, { captchaColor: 'wrong' }), '', 'check "captchaColor"');
            });
            it('should not throw an error', function () {
                const schema = approval.getClientInfoSchema();
                assert.doesNotThrow(() => utils.validateSchema(schema, { captchaWidth: 200 }), 'check "captchaWidth"');
                assert.doesNotThrow(() => utils.validateSchema(schema, { captchaBackground: 'transparent' }), 'check "captchaBackground" transparent');
                assert.doesNotThrow(() => utils.validateSchema(schema, { captchaBackground: '#000000' }), 'check "captchaBackground" color');
                assert.doesNotThrow(() => utils.validateSchema(schema, { captchaColor: 'random' }), 'check "captchaColor" random');
                assert.doesNotThrow(() => utils.validateSchema(schema, { captchaColor: '#000000' }), 'check "captchaColor" color');
            });
        });
        describe('.getClientAnswerSchema()', function () {
            it('should throw an error', function () {
                const schema = approval.getClientAnswerSchema();
                assert.throws(() => utils.validateSchema(schema, 1));
            });
            it('should not throw an error', function () {
                const schema = approval.getClientAnswerSchema();
                assert.doesNotThrow(() => utils.validateSchema(schema, 'right'));
            });
        });
        describe('.getApproverInfoSchema()', function () {
            it('should throw an error', async function () {
                const schema = approval.getApproverInfoSchema();
                assert.throws(() => utils.validateSchema(schema, 'wrong'));
            });
            it('should not throw an error', async function () {
                const schema = approval.getApproverInfoSchema();
                const img = sharp({
                    create: {
                        width: 100,
                        height: 10,
                        channels: 4,
                        background: 'transparent'
                    }
                });
                img.png();
                const buffer = await img.toBuffer();
                assert.doesNotThrow(() => utils.validateSchema(schema, buffer.toString('base64')));
            });
        });
        describe('.deinit()', function () {
            it('should not throw an exception', async function () {
                await approval.deinit();
            });
        });
        describe('reinitialization', () => {
            it('should not throw an exception', async function () {
                await approval.init();
            });
        });
        describe('.destroy()', function () {
            it('should not throw an exception', async function () {
                await approval.destroy();
            });
        });
=======
const assert = require('chai').assert;
const sharp = require('sharp');
const isPng = require('is-png');
const ApprovalCaptcha = require('../../src/approval/transports/captcha')();
const utils = require('../../src/utils');

describe('ApprovalCaptcha', () => {
  let approval;
  
  describe('instance creation', function () {
    it('should create an instance', function () {
      assert.doesNotThrow(() => approval = new ApprovalCaptcha());
      approval.node = this.node;
    });

    it('should create the default properties', function () {
      assert.containsAllKeys(approval, [
        'captchaLength', 'captchaWidth', 'captchaBackground', 'captchaColor'
      ]);
    });
  });

  describe('.init()', function () { 
    it('should not throw an exception', async function () {
      await approval.init();
    });  
  });

  describe('.createText()', function () { 
    it('should return a random text', function () {
      const text = approval.createText();
      assert.isOk(typeof text == 'string' && text.length == approval.captchaLength);
    });  
  }); 

  describe('.createImage()', function () { 
    it('should return the right image', async function () {
      const options = { 
        captchaWidth: 200, 
        captchaBackground: 'transparent', 
        captchaColor: '#000000' 
      };
      const text = approval.createText();
      const img = await approval.createImage(text, options);
      const metadata = await img.metadata();
      assert.equal(metadata.width, options.captchaWidth);
    });  
  });

  describe('.createInfo()', function () {
    it('should return the right info', async function () {
      const result = await approval.createInfo({ info: {} });
      const text = result.answer;
      assert.doesNotThrow(() => isPng(Buffer.from(result.info, 'base64')), 'check the info');
      assert.isOk(typeof text == 'string' && text.length == approval.captchaLength, 'check the answer');
    });  
  }); 
  
  describe('.createQuestion()', function () {
    it('should return the right question', async function () {
      const data = [];

      for(let i = 0; i < 3; i++) {
        const res = await approval.createInfo({ info: {} });
        data.push(res.info);
      }

      const result = await approval.createQuestion(data, {});
      const buffer = Buffer.from(result.split(',')[1], 'base64');
      assert.isTrue(isPng(buffer));
    });  
  }); 

  describe('.checkAnswer()', function () {
    it('should return false', async function () {
      const approvers = ['localhost:1', 'localhost:2', approval.node.address];
      const result = await approval.checkAnswer({ answer: '34' }, '123456', approvers);
      assert.isFalse(result);
    });  

    it('should return true', async function () {
      const approvers = ['localhost:1', approval.node.address, 'localhost:2'];
      const result = await approval.checkAnswer({ answer: '34' }, '123456', approvers);
      assert.isTrue(result);
    });  
  });

  describe('.getClientInfoSchema()', function () {
    it('should throw an error', function () {
      const schema = approval.getClientInfoSchema();
      assert.throws(() => utils.validateSchema(schema, { captchaLength: 1 }), '', 'check the unexpected value');
      assert.throws(() => utils.validateSchema(schema, { captchaWidth: 90 }), '', 'check "captchaWidth" min');
      assert.throws(() => utils.validateSchema(schema, { captchaWidth: 1000 }), '', 'check "captchaWidth" max');
      assert.throws(() => utils.validateSchema(schema, { captchaBackground: 'wrong' }), '', 'check "captchaBackground"');
      assert.throws(() => utils.validateSchema(schema, { captchaColor: 'wrong' }), '', 'check "captchaColor"');
    });  

    it('should not throw an error', function () {
      const schema = approval.getClientInfoSchema();
      assert.doesNotThrow(() => utils.validateSchema(schema, { captchaWidth: 200 }), 'check "captchaWidth"');
      assert.doesNotThrow(() => utils.validateSchema(schema, { captchaBackground: 'transparent' }), 'check "captchaBackground" transparent');
      assert.doesNotThrow(() => utils.validateSchema(schema, { captchaBackground: '#000000' }), 'check "captchaBackground" color');
      assert.doesNotThrow(() => utils.validateSchema(schema, { captchaColor: 'random' }), 'check "captchaColor" random');
      assert.doesNotThrow(() => utils.validateSchema(schema, { captchaColor: '#000000' }), 'check "captchaColor" color');
    }); 
  });

  describe('.getClientAnswerSchema()', function () {
    it('should throw an error', function () {
      const schema = approval.getClientAnswerSchema();
      assert.throws(() => utils.validateSchema(schema, 1));
    });  

    it('should not throw an error', function () {
      const schema = approval.getClientAnswerSchema();
      assert.doesNotThrow(() => utils.validateSchema(schema, 'right'));
    }); 
  });

  describe('.getApproverInfoSchema()', function () {
    it('should throw an error', async function () {
      const schema = approval.getApproverInfoSchema();
      assert.throws(() => utils.validateSchema(schema, 'wrong'));
    });  

    it('should not throw an error', async function () {
      const schema = approval.getApproverInfoSchema();
      const img = sharp({ 
        create: {
          width: 100,
          height: 10,
          channels: 4,
          background: 'transparent'
        }
      });
      img.png();
      const buffer = await img.toBuffer();
      assert.doesNotThrow(() => utils.validateSchema(schema, buffer.toString('base64')));
    }); 
  });

  describe('.deinit()', function () {
    it('should not throw an exception', async function () {
      await approval.deinit();
    });
  });  

  describe('reinitialization', () => {
    it('should not throw an exception', async function () {
      await approval.init();
    });
  });
  
  describe('.destroy()', function () { 
    it('should not throw an exception', async function () {
      await approval.destroy();
>>>>>>> 03e7c30e
    });
}<|MERGE_RESOLUTION|>--- conflicted
+++ resolved
@@ -1,4 +1,3 @@
-<<<<<<< HEAD
 import { assert } from "chai";
 import sharp from "sharp";
 import isPng from "is-png";
@@ -8,295 +7,194 @@
 const ApprovalCaptcha = captcha();
 
 export default function () {
-    describe('Approval', () => {
-        let approval;
-        describe('instance creation', function () {
-            it('should create an instance', function () {
-                assert.doesNotThrow(() => approval = new ApprovalCaptcha());
-                approval.node = this.node;
-            });
-            it('should create the default properties', function () {
-                assert.containsAllKeys(approval, [
-                    'captchaLength', 'captchaWidth', 'captchaBackground', 'captchaColor'
-                ]);
-            });
+  describe("ApprovalCaptcha", () => {
+    let approval;
+    describe("instance creation", function () {
+      it("should create an instance", function () {
+        assert.doesNotThrow(() => (approval = new ApprovalCaptcha()));
+        approval.node = this.node;
+      });
+      it("should create the default properties", function () {
+        assert.containsAllKeys(approval, [
+          "captchaLength",
+          "captchaWidth",
+          "captchaBackground",
+          "captchaColor",
+        ]);
+      });
+    });
+    describe(".init()", function () {
+      it("should not throw an exception", async function () {
+        await approval.init();
+      });
+    });
+    describe(".createText()", function () {
+      it("should return a random text", function () {
+        const text = approval.createText();
+        assert.isOk(
+          typeof text == "string" && text.length == approval.captchaLength
+        );
+      });
+    });
+    describe(".createImage()", function () {
+      it("should return the right image", async function () {
+        const options = {
+          captchaWidth: 200,
+          captchaBackground: "transparent",
+          captchaColor: "#000000",
+        };
+        const text = approval.createText();
+        const img = await approval.createImage(text, options);
+        const metadata = await img.metadata();
+        assert.equal(metadata.width, options.captchaWidth);
+      });
+    });
+    describe(".createInfo()", function () {
+      it("should return the right info", async function () {
+        const result = await approval.createInfo({ info: {} });
+        const text = result.answer;
+        assert.doesNotThrow(
+          () => isPng(Buffer.from(result.info, "base64")),
+          "check the info"
+        );
+        assert.isOk(
+          typeof text == "string" && text.length == approval.captchaLength,
+          "check the answer"
+        );
+      });
+    });
+    describe(".createQuestion()", function () {
+      it("should return the right question", async function () {
+        const data = [];
+        for (let i = 0; i < 3; i++) {
+          const res = await approval.createInfo({ info: {} });
+          data.push(res.info);
+        }
+        const result = await approval.createQuestion(data, {});
+        const buffer = Buffer.from(result.split(",")[1], "base64");
+        assert.isTrue(isPng(buffer));
+      });
+    });
+    describe(".checkAnswer()", function () {
+      it("should return false", async function () {
+        const approvers = ["localhost:1", "localhost:2", approval.node.address];
+        const result = await approval.checkAnswer(
+          { answer: "34" },
+          "123456",
+          approvers
+        );
+        assert.isFalse(result);
+      });
+      it("should return true", async function () {
+        const approvers = ["localhost:1", approval.node.address, "localhost:2"];
+        const result = await approval.checkAnswer(
+          { answer: "34" },
+          "123456",
+          approvers
+        );
+        assert.isTrue(result);
+      });
+    });
+    describe(".getClientInfoSchema()", function () {
+      it("should throw an error", function () {
+        const schema = approval.getClientInfoSchema();
+        assert.throws(
+          () => utils.validateSchema(schema, { captchaLength: 1 }),
+          "",
+          "check the unexpected value"
+        );
+        assert.throws(
+          () => utils.validateSchema(schema, { captchaWidth: 90 }),
+          "",
+          'check "captchaWidth" min'
+        );
+        assert.throws(
+          () => utils.validateSchema(schema, { captchaWidth: 1000 }),
+          "",
+          'check "captchaWidth" max'
+        );
+        assert.throws(
+          () => utils.validateSchema(schema, { captchaBackground: "wrong" }),
+          "",
+          'check "captchaBackground"'
+        );
+        assert.throws(
+          () => utils.validateSchema(schema, { captchaColor: "wrong" }),
+          "",
+          'check "captchaColor"'
+        );
+      });
+      it("should not throw an error", function () {
+        const schema = approval.getClientInfoSchema();
+        assert.doesNotThrow(
+          () => utils.validateSchema(schema, { captchaWidth: 200 }),
+          'check "captchaWidth"'
+        );
+        assert.doesNotThrow(
+          () =>
+            utils.validateSchema(schema, { captchaBackground: "transparent" }),
+          'check "captchaBackground" transparent'
+        );
+        assert.doesNotThrow(
+          () => utils.validateSchema(schema, { captchaBackground: "#000000" }),
+          'check "captchaBackground" color'
+        );
+        assert.doesNotThrow(
+          () => utils.validateSchema(schema, { captchaColor: "random" }),
+          'check "captchaColor" random'
+        );
+        assert.doesNotThrow(
+          () => utils.validateSchema(schema, { captchaColor: "#000000" }),
+          'check "captchaColor" color'
+        );
+      });
+    });
+    describe(".getClientAnswerSchema()", function () {
+      it("should throw an error", function () {
+        const schema = approval.getClientAnswerSchema();
+        assert.throws(() => utils.validateSchema(schema, 1));
+      });
+      it("should not throw an error", function () {
+        const schema = approval.getClientAnswerSchema();
+        assert.doesNotThrow(() => utils.validateSchema(schema, "right"));
+      });
+    });
+    describe(".getApproverInfoSchema()", function () {
+      it("should throw an error", async function () {
+        const schema = approval.getApproverInfoSchema();
+        assert.throws(() => utils.validateSchema(schema, "wrong"));
+      });
+      it("should not throw an error", async function () {
+        const schema = approval.getApproverInfoSchema();
+        const img = sharp({
+          create: {
+            width: 100,
+            height: 10,
+            channels: 4,
+            background: "transparent",
+          },
         });
-        describe('.init()', function () {
-            it('should not throw an exception', async function () {
-                await approval.init();
-            });
-        });
-        describe('.createText()', function () {
-            it('should return a random text', function () {
-                const text = approval.createText();
-                assert.isOk(typeof text == 'string' && text.length == approval.captchaLength);
-            });
-        });
-        describe('.createImage()', function () {
-            it('should return the right image', async function () {
-                const options = {
-                    captchaWidth: 200,
-                    captchaBackground: 'transparent',
-                    captchaColor: '#000000'
-                };
-                const text = approval.createText();
-                const img = await approval.createImage(text, options);
-                const metadata = await img.metadata();
-                assert.equal(metadata.width, options.captchaWidth);
-            });
-        });
-        describe('.createInfo()', function () {
-            it('should return the right info', async function () {
-                const result = await approval.createInfo({ info: {} });
-                const text = result.answer;
-                assert.doesNotThrow(() => isPng(Buffer.from(result.info, 'base64')), 'check the info');
-                assert.isOk(typeof text == 'string' && text.length == approval.captchaLength, 'check the answer');
-            });
-        });
-        describe('.createQuestion()', function () {
-            it('should return the right question', async function () {
-                const data = [];
-                for (let i = 0; i < 3; i++) {
-                    const res = await approval.createInfo({ info: {} });
-                    data.push(res.info);
-                }
-                const result = await approval.createQuestion(data, {});
-                const buffer = Buffer.from(result.split(',')[1], 'base64');
-                assert.isTrue(isPng(buffer));
-            });
-        });
-        describe('.checkAnswer()', function () {
-            it('should return false', async function () {
-                const approvers = ['localhost:1', 'localhost:2', approval.node.address];
-                const result = await approval.checkAnswer({ answer: '34' }, '123456', approvers);
-                assert.isFalse(result);
-            });
-            it('should return true', async function () {
-                const approvers = ['localhost:1', approval.node.address, 'localhost:2'];
-                const result = await approval.checkAnswer({ answer: '34' }, '123456', approvers);
-                assert.isTrue(result);
-            });
-        });
-        describe('.getClientInfoSchema()', function () {
-            it('should throw an error', function () {
-                const schema = approval.getClientInfoSchema();
-                assert.throws(() => utils.validateSchema(schema, { captchaLength: 1 }), '', 'check the unexpected value');
-                assert.throws(() => utils.validateSchema(schema, { captchaWidth: 90 }), '', 'check "captchaWidth" min');
-                assert.throws(() => utils.validateSchema(schema, { captchaWidth: 1000 }), '', 'check "captchaWidth" max');
-                assert.throws(() => utils.validateSchema(schema, { captchaBackground: 'wrong' }), '', 'check "captchaBackground"');
-                assert.throws(() => utils.validateSchema(schema, { captchaColor: 'wrong' }), '', 'check "captchaColor"');
-            });
-            it('should not throw an error', function () {
-                const schema = approval.getClientInfoSchema();
-                assert.doesNotThrow(() => utils.validateSchema(schema, { captchaWidth: 200 }), 'check "captchaWidth"');
-                assert.doesNotThrow(() => utils.validateSchema(schema, { captchaBackground: 'transparent' }), 'check "captchaBackground" transparent');
-                assert.doesNotThrow(() => utils.validateSchema(schema, { captchaBackground: '#000000' }), 'check "captchaBackground" color');
-                assert.doesNotThrow(() => utils.validateSchema(schema, { captchaColor: 'random' }), 'check "captchaColor" random');
-                assert.doesNotThrow(() => utils.validateSchema(schema, { captchaColor: '#000000' }), 'check "captchaColor" color');
-            });
-        });
-        describe('.getClientAnswerSchema()', function () {
-            it('should throw an error', function () {
-                const schema = approval.getClientAnswerSchema();
-                assert.throws(() => utils.validateSchema(schema, 1));
-            });
-            it('should not throw an error', function () {
-                const schema = approval.getClientAnswerSchema();
-                assert.doesNotThrow(() => utils.validateSchema(schema, 'right'));
-            });
-        });
-        describe('.getApproverInfoSchema()', function () {
-            it('should throw an error', async function () {
-                const schema = approval.getApproverInfoSchema();
-                assert.throws(() => utils.validateSchema(schema, 'wrong'));
-            });
-            it('should not throw an error', async function () {
-                const schema = approval.getApproverInfoSchema();
-                const img = sharp({
-                    create: {
-                        width: 100,
-                        height: 10,
-                        channels: 4,
-                        background: 'transparent'
-                    }
-                });
-                img.png();
-                const buffer = await img.toBuffer();
-                assert.doesNotThrow(() => utils.validateSchema(schema, buffer.toString('base64')));
-            });
-        });
-        describe('.deinit()', function () {
-            it('should not throw an exception', async function () {
-                await approval.deinit();
-            });
-        });
-        describe('reinitialization', () => {
-            it('should not throw an exception', async function () {
-                await approval.init();
-            });
-        });
-        describe('.destroy()', function () {
-            it('should not throw an exception', async function () {
-                await approval.destroy();
-            });
-        });
-=======
-const assert = require('chai').assert;
-const sharp = require('sharp');
-const isPng = require('is-png');
-const ApprovalCaptcha = require('../../src/approval/transports/captcha')();
-const utils = require('../../src/utils');
-
-describe('ApprovalCaptcha', () => {
-  let approval;
-  
-  describe('instance creation', function () {
-    it('should create an instance', function () {
-      assert.doesNotThrow(() => approval = new ApprovalCaptcha());
-      approval.node = this.node;
-    });
-
-    it('should create the default properties', function () {
-      assert.containsAllKeys(approval, [
-        'captchaLength', 'captchaWidth', 'captchaBackground', 'captchaColor'
-      ]);
+        img.png();
+        const buffer = await img.toBuffer();
+        assert.doesNotThrow(() =>
+          utils.validateSchema(schema, buffer.toString("base64"))
+        );
+      });
+    });
+    describe(".deinit()", function () {
+      it("should not throw an exception", async function () {
+        await approval.deinit();
+      });
+    });
+    describe("reinitialization", () => {
+      it("should not throw an exception", async function () {
+        await approval.init();
+      });
+    });
+    describe(".destroy()", function () {
+      it("should not throw an exception", async function () {
+        await approval.destroy();
+      });
     });
   });
-
-  describe('.init()', function () { 
-    it('should not throw an exception', async function () {
-      await approval.init();
-    });  
-  });
-
-  describe('.createText()', function () { 
-    it('should return a random text', function () {
-      const text = approval.createText();
-      assert.isOk(typeof text == 'string' && text.length == approval.captchaLength);
-    });  
-  }); 
-
-  describe('.createImage()', function () { 
-    it('should return the right image', async function () {
-      const options = { 
-        captchaWidth: 200, 
-        captchaBackground: 'transparent', 
-        captchaColor: '#000000' 
-      };
-      const text = approval.createText();
-      const img = await approval.createImage(text, options);
-      const metadata = await img.metadata();
-      assert.equal(metadata.width, options.captchaWidth);
-    });  
-  });
-
-  describe('.createInfo()', function () {
-    it('should return the right info', async function () {
-      const result = await approval.createInfo({ info: {} });
-      const text = result.answer;
-      assert.doesNotThrow(() => isPng(Buffer.from(result.info, 'base64')), 'check the info');
-      assert.isOk(typeof text == 'string' && text.length == approval.captchaLength, 'check the answer');
-    });  
-  }); 
-  
-  describe('.createQuestion()', function () {
-    it('should return the right question', async function () {
-      const data = [];
-
-      for(let i = 0; i < 3; i++) {
-        const res = await approval.createInfo({ info: {} });
-        data.push(res.info);
-      }
-
-      const result = await approval.createQuestion(data, {});
-      const buffer = Buffer.from(result.split(',')[1], 'base64');
-      assert.isTrue(isPng(buffer));
-    });  
-  }); 
-
-  describe('.checkAnswer()', function () {
-    it('should return false', async function () {
-      const approvers = ['localhost:1', 'localhost:2', approval.node.address];
-      const result = await approval.checkAnswer({ answer: '34' }, '123456', approvers);
-      assert.isFalse(result);
-    });  
-
-    it('should return true', async function () {
-      const approvers = ['localhost:1', approval.node.address, 'localhost:2'];
-      const result = await approval.checkAnswer({ answer: '34' }, '123456', approvers);
-      assert.isTrue(result);
-    });  
-  });
-
-  describe('.getClientInfoSchema()', function () {
-    it('should throw an error', function () {
-      const schema = approval.getClientInfoSchema();
-      assert.throws(() => utils.validateSchema(schema, { captchaLength: 1 }), '', 'check the unexpected value');
-      assert.throws(() => utils.validateSchema(schema, { captchaWidth: 90 }), '', 'check "captchaWidth" min');
-      assert.throws(() => utils.validateSchema(schema, { captchaWidth: 1000 }), '', 'check "captchaWidth" max');
-      assert.throws(() => utils.validateSchema(schema, { captchaBackground: 'wrong' }), '', 'check "captchaBackground"');
-      assert.throws(() => utils.validateSchema(schema, { captchaColor: 'wrong' }), '', 'check "captchaColor"');
-    });  
-
-    it('should not throw an error', function () {
-      const schema = approval.getClientInfoSchema();
-      assert.doesNotThrow(() => utils.validateSchema(schema, { captchaWidth: 200 }), 'check "captchaWidth"');
-      assert.doesNotThrow(() => utils.validateSchema(schema, { captchaBackground: 'transparent' }), 'check "captchaBackground" transparent');
-      assert.doesNotThrow(() => utils.validateSchema(schema, { captchaBackground: '#000000' }), 'check "captchaBackground" color');
-      assert.doesNotThrow(() => utils.validateSchema(schema, { captchaColor: 'random' }), 'check "captchaColor" random');
-      assert.doesNotThrow(() => utils.validateSchema(schema, { captchaColor: '#000000' }), 'check "captchaColor" color');
-    }); 
-  });
-
-  describe('.getClientAnswerSchema()', function () {
-    it('should throw an error', function () {
-      const schema = approval.getClientAnswerSchema();
-      assert.throws(() => utils.validateSchema(schema, 1));
-    });  
-
-    it('should not throw an error', function () {
-      const schema = approval.getClientAnswerSchema();
-      assert.doesNotThrow(() => utils.validateSchema(schema, 'right'));
-    }); 
-  });
-
-  describe('.getApproverInfoSchema()', function () {
-    it('should throw an error', async function () {
-      const schema = approval.getApproverInfoSchema();
-      assert.throws(() => utils.validateSchema(schema, 'wrong'));
-    });  
-
-    it('should not throw an error', async function () {
-      const schema = approval.getApproverInfoSchema();
-      const img = sharp({ 
-        create: {
-          width: 100,
-          height: 10,
-          channels: 4,
-          background: 'transparent'
-        }
-      });
-      img.png();
-      const buffer = await img.toBuffer();
-      assert.doesNotThrow(() => utils.validateSchema(schema, buffer.toString('base64')));
-    }); 
-  });
-
-  describe('.deinit()', function () {
-    it('should not throw an exception', async function () {
-      await approval.deinit();
-    });
-  });  
-
-  describe('reinitialization', () => {
-    it('should not throw an exception', async function () {
-      await approval.init();
-    });
-  });
-  
-  describe('.destroy()', function () { 
-    it('should not throw an exception', async function () {
-      await approval.destroy();
->>>>>>> 03e7c30e
-    });
 }