--- conflicted
+++ resolved
@@ -14,309 +14,207 @@
 const ServerExpress = express();
 
 const routes = [
-    {
-        name: 'approvalClientTest',
-        method: 'post',
-        url: '/approval-client-test',
-        fn: node => ([
-            midds.approval(node),
-            (req, res) => res.send({ "success": true })
-        ])
-    },
-    {
-        name: 'approvalCaptchaTest',
-        method: 'post',
-        url: '/approval-captcha-test',
-        fn: node => ([
-            midds.approval(node),
-            (req, res) => res.send({ "success": true })
-        ])
-    }
+	{
+		name: "approvalClientTest",
+		method: "post",
+		url: "/approval-client-test",
+		fn: (node) => [
+			midds.approval(node),
+			(req, res) => res.send({ success: true }),
+		],
+	},
+	{
+		name: "approvalCaptchaTest",
+		method: "post",
+		url: "/approval-captcha-test",
+		fn: (node) => [
+			midds.approval(node),
+			(req, res) => res.send({ success: true }),
+		],
+	},
 ];
 class ServerExpressTest extends ServerExpress {
-    getMainRoutes() {
-        const arr = super.getMainRoutes();
-        arr.splice(arr.findIndex(r => r.name == 'ping'), 0, ...routes.slice());
-        return arr;
-    }
+	getMainRoutes() {
+		const arr = super.getMainRoutes();
+		arr.splice(
+			arr.findIndex((r) => r.name == "ping"),
+			0,
+			...routes.slice()
+		);
+		return arr;
+	}
 }
 class Node extends NodeBase {
-    static get ServerTransport() { return ServerExpressTest; }
+	static get ServerTransport() {
+		return ServerExpressTest;
+	}
 }
 
 export default function () {
-describe('group communication', () => {
-<<<<<<< HEAD
-    let nodes;
-    let client;
-    before(async () => {
-        nodes = [];
-        nodes.push(new Node(await tools.createNodeOptions()));
-        nodes.push(new Node(await tools.createNodeOptions({ initialNetworkAddress: [`localhost:${nodes[0].port}`] })));
-    });
-    after(async () => {
-        for (let i = 0; i < nodes.length; i++) {
-            await nodes[i].deinit();
-        }
-    });
-    it('should register two nodes', async () => {
-        await nodes[0].init();
-        await nodes[0].sync();
-        await nodes[1].init();
-        await nodes[1].sync();
-        assert.isTrue(await nodes[0].db.hasSlave(nodes[1].address), 'check the second node registration as slave');
-        assert.ok(await nodes[1].db.getBacklink(nodes[0].address), 'check the first node registration as backlink');
-        assert.ok(await nodes[1].db.getMaster(nodes[0].address), 'check the first node registration as master');
-    });
-    it('should reregister node', async () => {
-        nodes.push(new Node(await tools.createNodeOptions()));
-        await nodes[2].init();
-        nodes[1].initialNetworkAddress = nodes[2].address;
-        await tools.wait(await nodes[1].getSyncLifetime());
-        await nodes[0].sync();
-        await nodes[2].sync();
-        await nodes[1].sync();
-        assert.equal((await nodes[1].db.getBacklink()).address, nodes[2].address, 'check the new backlink');
-        await nodes[0].sync();
-        assert.isFalse(await nodes[0].db.hasSlave(nodes[1].address), 'check the slave is removed in the master');
-    });
-    it('should add the third node to the network', async () => {
-        nodes[2].initialNetworkAddress = nodes[0].address;
-        await tools.wait(await nodes[1].getSyncLifetime());
-        await nodes[0].sync();
-        await nodes[2].sync();
-        await nodes[1].sync();
-        assert.equal((await nodes[2].db.getBacklink()).address, nodes[0].address, 'check the new backlink');
-        assert.isTrue(await nodes[0].db.hasSlave(nodes[2].address), 'check the new slave');
-    });
-    it('should show the right network size', async () => {
-        for (let i = 0; i < 2; i++) {
-            const node = new Node(await tools.createNodeOptions({ initialNetworkAddress: nodes[i].address }));
-            nodes.push(node);
-            await node.init();
-        }
-        await tools.nodesSync(nodes, nodes.length * 3);
-        for (let i = 0; i < nodes.length; i++) {
-            assert.equal(await nodes[i].getNetworkSize(), nodes.length);
-        }
-    });
-    it('should remove the node from the network', async () => {
-        await nodes[0].deinit();
-        nodes.shift();
-        for (let i = 0; i < nodes.length; i++) {
-            nodes[i].initialNetworkAddress = nodes[0].address;
-        }
-        await tools.wait(await nodes[0].getSyncLifetime());
-        await tools.nodesSync(nodes, nodes.length * 3);
-        await tools.wait(await nodes[0].getSyncLifetime());
-        await tools.nodesSync(nodes, nodes.length * 3);
-        for (let i = 0; i < nodes.length; i++) {
-            assert.equal(await nodes[i].getNetworkSize(), nodes.length);
-        }
-    });
-    it('should prepare node and client for requests', async () => {
-        for (let i = 0; i < nodes.length; i++) {
-            await nodes[i].addApproval('client', new ApprovalClient());
-            await nodes[i].addApproval('captcha', new ApprovalCaptcha());
-            await nodes[i].sync();
-        }
-        client = new Client(await tools.createClientOptions({ address: nodes[0].address }));
-        await client.init();
-    });
-    it('should not approve client requests', async () => {
-        try {
-            await nodes[0].requestServer(nodes[0].address, 'approval-client-test');
-            throw new Error('fail');
-        }
-        catch (err) {
-            assert.isTrue(err.code == 'ERR_SPREADABLE_APPROVAL_INFO_REQUIRED');
-        }
-    });
-    it('should approve client requests', async () => {
-        const approvalInfo = await client.getApprovalQuestion('client');
-        approvalInfo.answer = approvalInfo.question;
-        delete approvalInfo.question;
-        const result = await nodes[0].requestServer(nodes[0].address, 'approval-client-test', { body: { approvalInfo } });
-        assert.isTrue(result.success);
-    });
-    it('should not approve captcha requests', async () => {
-        try {
-            await nodes[0].requestServer(nodes[0].address, 'approval-captcha-test');
-            throw new Error('fail');
-        }
-        catch (err) {
-            assert.isTrue(err.code == 'ERR_SPREADABLE_APPROVAL_INFO_REQUIRED');
-        }
-    });
-    it('should approve captcha requests', async () => {
-        const approval = await nodes[0].getApproval('captcha');
-        const approvalInfo = await client.getApprovalQuestion('captcha');
-        const approvers = approvalInfo.approvers;
-        const answers = {};
-        for (let i = 0; i < nodes.length; i++) {
-            const info = await nodes[i].db.getApproval(approvalInfo.key);
-            answers[nodes[i].address] = info.answer;
-        }
-        let length = approval.captchaLength;
-        let answer = '';
-        for (let i = 0; i < approvers.length; i++) {
-            const address = approvers[i];
-            const count = Math.floor(length / (approvers.length - i));
-            answer += answers[address].substr(0, count);
-            length -= count;
-        }
-        approvalInfo.answer = answer;
-        delete approvalInfo.question;
-        const result = await nodes[0].requestServer(nodes[0].address, 'approval-captcha-test', { body: { approvalInfo } });
-        assert.isTrue(result.success);
-    });
-});
-}
-=======
-  let nodes;
-  let client;
-
-  before(async () => {
-    nodes = [];
-    nodes.push(new Node(await tools.createNodeOptions()));
-    nodes.push(new Node(await tools.createNodeOptions({ initialNetworkAddress: [`localhost:${nodes[0].port}`] })));
-  });
-
-  after(async () => {
-    for(let i = 0; i < nodes.length; i++) {
-      await nodes[i].deinit();
-    }
-  });
-
-  it('should register two nodes', async () => {
-    await nodes[0].init();
-    await nodes[0].sync();
-    await nodes[1].init();
-    await nodes[1].sync();
-    assert.isTrue(await nodes[0].db.hasSlave(nodes[1].address), 'check the second node registration as slave');
-    assert.ok(await nodes[1].db.getBacklink(nodes[0].address), 'check the first node registration as backlink');
-    assert.ok(await nodes[1].db.getMaster(nodes[0].address), 'check the first node registration as master');
-  });
-
-  it('should reregister node', async () => {
-    nodes.push(new Node(await tools.createNodeOptions()));
-    await nodes[2].init();
-    nodes[1].initialNetworkAddress = nodes[2].address;
-    await tools.wait(await nodes[1].getSyncLifetime());
-    await nodes[0].sync();
-    await nodes[2].sync();
-    await nodes[1].sync();
-    assert.equal((await nodes[1].db.getBacklink()).address, nodes[2].address, 'check the new backlink');
-    await nodes[0].sync();
-    assert.isFalse(await nodes[0].db.hasSlave(nodes[1].address), 'check the slave is removed in the master');
-  });
-
-  it('should add the third node to the network', async () => {
-    nodes[2].initialNetworkAddress = nodes[0].address;
-    await tools.wait(await nodes[1].getSyncLifetime());
-    await nodes[0].sync();
-    await nodes[2].sync();
-    await nodes[1].sync();    
-    assert.equal((await nodes[2].db.getBacklink()).address, nodes[0].address, 'check the new backlink');
-    assert.isTrue(await nodes[0].db.hasSlave(nodes[2].address), 'check the new slave');
-  });
-
-  it('should show the right network size', async () => {
-    for(let i = 0; i < 2; i++) {
-      const node = new Node(await tools.createNodeOptions({ initialNetworkAddress: nodes[i].address }));
-      nodes.push(node);
-      await node.init();
-    }
-    
-    await tools.nodesSync(nodes, nodes.length * 3);
-
-    for(let i = 0; i < nodes.length; i++) {
-      assert.equal(await nodes[i].getNetworkSize(), nodes.length);
-    }
-  });
-
-  it('should remove the node from the network', async () => {
-    await nodes[0].deinit();    
-    nodes.shift();    
-
-    for(let i = 0; i < nodes.length; i++) {
-      nodes[i].initialNetworkAddress = nodes[0].address;
-    }
-    
-    await tools.wait(await nodes[0].getSyncLifetime());
-    await tools.nodesSync(nodes, nodes.length * 3);
-    await tools.wait(await nodes[0].getSyncLifetime());
-    await tools.nodesSync(nodes, nodes.length * 3);
-
-    for(let i = 0; i < nodes.length; i++) {
-      assert.equal(await nodes[i].getNetworkSize(), nodes.length);
-    }
-  });
-
-  it('should prepare node and client for requests', async () => { 
-    for(let i = 0; i < nodes.length; i++) {
-      await nodes[i].addApproval('client', new ApprovalClient());
-      await nodes[i].addApproval('captcha', new ApprovalCaptcha());
-      await nodes[i].sync();    
-    }
-
-    client = new Client(await tools.createClientOptions({ address: nodes[0].address }));
-    await client.init();
-  });
-
-  it('should not approve client requests', async () => { 
-    try {
-      await nodes[0].requestServer(nodes[0].address, 'approval-client-test');
-      throw new Error('fail');
-    }
-    catch(err) {
-      assert.isTrue(err.code == 'ERR_SPREADABLE_APPROVAL_INFO_REQUIRED');
-    }    
-  });
-
-  it('should approve client requests', async () => { 
-    const approvalInfo = await client.getApprovalQuestion('client');
-    approvalInfo.answer = approvalInfo.question;
-    delete approvalInfo.question;
-    const result = await nodes[0].requestServer(nodes[0].address, 'approval-client-test', { body: { approvalInfo } });
-    assert.isTrue(result.success);
-  });
-
-  it('should not approve captcha requests', async () => { 
-    try {
-      await nodes[0].requestServer(nodes[0].address, 'approval-captcha-test');
-      throw new Error('fail');
-    }
-    catch(err) {
-      assert.isTrue(err.code == 'ERR_SPREADABLE_APPROVAL_INFO_REQUIRED');
-    }    
-  });
-
-  it('should approve captcha requests', async () => { 
-    const approval = await nodes[0].getApproval('captcha');
-    const approvalInfo = await client.getApprovalQuestion('captcha');
-    const approvers = approvalInfo.approvers;
-    const answers = {};
-
-    for(let i = 0; i < nodes.length; i++) {
-      const info = await nodes[i].db.getApproval(approvalInfo.key);
-      answers[nodes[i].address] = info.answer;
-    }
-
-    let length = approval.captchaLength;
-    let answer = '';
-
-    for(let i = 0; i < approvers.length; i++) {
-      const address = approvers[i];
-      const count = Math.floor(length / (approvers.length - i));
-      answer += answers[address].slice(0, count);
-      length -= count;
-    }
-
-    approvalInfo.answer = answer;
-    delete approvalInfo.question;
-    const result = await nodes[0].requestServer(nodes[0].address, 'approval-captcha-test', { body: { approvalInfo } });
-    assert.isTrue(result.success);
-  });
-});
->>>>>>> 03e7c30e
+	describe("group communication", () => {
+		let nodes;
+		let client;
+		before(async () => {
+			nodes = [];
+			nodes.push(new Node(await tools.createNodeOptions()));
+			nodes.push(
+				new Node(
+					await tools.createNodeOptions({
+						initialNetworkAddress: [`localhost:${nodes[0].port}`],
+					})
+				)
+			);
+		});
+		after(async () => {
+			for (let i = 0; i < nodes.length; i++) {
+				await nodes[i].deinit();
+			}
+		});
+		it("should register two nodes", async () => {
+			await nodes[0].init();
+			await nodes[0].sync();
+			await nodes[1].init();
+			await nodes[1].sync();
+			assert.isTrue(
+				await nodes[0].db.hasSlave(nodes[1].address),
+				"check the second node registration as slave"
+			);
+			assert.ok(
+				await nodes[1].db.getBacklink(nodes[0].address),
+				"check the first node registration as backlink"
+			);
+			assert.ok(
+				await nodes[1].db.getMaster(nodes[0].address),
+				"check the first node registration as master"
+			);
+		});
+		it("should reregister node", async () => {
+			nodes.push(new Node(await tools.createNodeOptions()));
+			await nodes[2].init();
+			nodes[1].initialNetworkAddress = nodes[2].address;
+			await tools.wait(await nodes[1].getSyncLifetime());
+			await nodes[0].sync();
+			await nodes[2].sync();
+			await nodes[1].sync();
+			assert.equal(
+				(await nodes[1].db.getBacklink()).address,
+				nodes[2].address,
+				"check the new backlink"
+			);
+			await nodes[0].sync();
+			assert.isFalse(
+				await nodes[0].db.hasSlave(nodes[1].address),
+				"check the slave is removed in the master"
+			);
+		});
+		it("should add the third node to the network", async () => {
+			nodes[2].initialNetworkAddress = nodes[0].address;
+			await tools.wait(await nodes[1].getSyncLifetime());
+			await nodes[0].sync();
+			await nodes[2].sync();
+			await nodes[1].sync();
+			assert.equal(
+				(await nodes[2].db.getBacklink()).address,
+				nodes[0].address,
+				"check the new backlink"
+			);
+			assert.isTrue(
+				await nodes[0].db.hasSlave(nodes[2].address),
+				"check the new slave"
+			);
+		});
+		it("should show the right network size", async () => {
+			for (let i = 0; i < 2; i++) {
+				const node = new Node(
+					await tools.createNodeOptions({
+						initialNetworkAddress: nodes[i].address,
+					})
+				);
+				nodes.push(node);
+				await node.init();
+			}
+			await tools.nodesSync(nodes, nodes.length * 3);
+			for (let i = 0; i < nodes.length; i++) {
+				assert.equal(await nodes[i].getNetworkSize(), nodes.length);
+			}
+		});
+		it("should remove the node from the network", async () => {
+			await nodes[0].deinit();
+			nodes.shift();
+			for (let i = 0; i < nodes.length; i++) {
+				nodes[i].initialNetworkAddress = nodes[0].address;
+			}
+			await tools.wait(await nodes[0].getSyncLifetime());
+			await tools.nodesSync(nodes, nodes.length * 3);
+			await tools.wait(await nodes[0].getSyncLifetime());
+			await tools.nodesSync(nodes, nodes.length * 3);
+			for (let i = 0; i < nodes.length; i++) {
+				assert.equal(await nodes[i].getNetworkSize(), nodes.length);
+			}
+		});
+		it("should prepare node and client for requests", async () => {
+			for (let i = 0; i < nodes.length; i++) {
+				await nodes[i].addApproval("client", new ApprovalClient());
+				await nodes[i].addApproval("captcha", new ApprovalCaptcha());
+				await nodes[i].sync();
+			}
+			client = new Client(
+				await tools.createClientOptions({ address: nodes[0].address })
+			);
+			await client.init();
+		});
+		it("should not approve client requests", async () => {
+			try {
+				await nodes[0].requestServer(nodes[0].address, "approval-client-test");
+				throw new Error("fail");
+			} catch (err) {
+				assert.isTrue(err.code == "ERR_SPREADABLE_APPROVAL_INFO_REQUIRED");
+			}
+		});
+		it("should approve client requests", async () => {
+			const approvalInfo = await client.getApprovalQuestion("client");
+			approvalInfo.answer = approvalInfo.question;
+			delete approvalInfo.question;
+			const result = await nodes[0].requestServer(
+				nodes[0].address,
+				"approval-client-test",
+				{ body: { approvalInfo } }
+			);
+			assert.isTrue(result.success);
+		});
+		it("should not approve captcha requests", async () => {
+			try {
+				await nodes[0].requestServer(nodes[0].address, "approval-captcha-test");
+				throw new Error("fail");
+			} catch (err) {
+				assert.isTrue(err.code == "ERR_SPREADABLE_APPROVAL_INFO_REQUIRED");
+			}
+		});
+		it("should approve captcha requests", async () => {
+			const approval = await nodes[0].getApproval("captcha");
+			const approvalInfo = await client.getApprovalQuestion("captcha");
+			const approvers = approvalInfo.approvers;
+			const answers = {};
+			for (let i = 0; i < nodes.length; i++) {
+				const info = await nodes[i].db.getApproval(approvalInfo.key);
+				answers[nodes[i].address] = info.answer;
+			}
+			let length = approval.captchaLength;
+			let answer = "";
+			for (let i = 0; i < approvers.length; i++) {
+				const address = approvers[i];
+				const count = Math.floor(length / (approvers.length - i));
+				answer += answers[address].slice(0, count);
+				length -= count;
+			}
+			approvalInfo.answer = answer;
+			delete approvalInfo.question;
+			const result = await nodes[0].requestServer(
+				nodes[0].address,
+				"approval-captcha-test",
+				{ body: { approvalInfo } }
+			);
+			assert.isTrue(result.success);
+		});
+	});
+}