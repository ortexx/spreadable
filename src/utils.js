--- conflicted
+++ resolved
@@ -1,4 +1,3 @@
-<<<<<<< HEAD
 import validateIP from "validate-ip-node";
 import bytes from "bytes";
 import ms from "ms";
@@ -8,43 +7,22 @@
 import uniqBy from "lodash-es/uniqBy.js"
 import dns from "dns";
 import tcpPortUsed from "tcp-port-used";
+import fetch from 'node-fetch';
 import crypto from "crypto";
 import ip6addr from "ip6addr";
-import { publicIpv4 } from 'public-ip';
 import { WorkError } from "./errors.js";
 
 const utils = {
     domainValidationRegex: /^localhost|[\p{L}\p{N}-][\p{L}\p{N}-]{1,61}[\p{L}\p{N}](?:\.[\p{L}]{2,})+$/iu,
     dnsCache: new Map(),
     dnsCacheLimit: 10000,
-    dnsCachePeriod: 1000 * 60 * 10
-=======
-const validateIP = require('validate-ip-node');
-const bytes = require('bytes');
-const ms = require('ms');
-const os = require('os');
-const fse = require('fs-extra');
-const path = require('path');
-const uniqBy = require('lodash/uniqBy');
-const dns = require('dns');
-const tcpPortUsed = require('tcp-port-used');
-const fetch = require('node-fetch');
-const crypto = require('crypto');
-const ip6addr = require('ip6addr');
-const errors = require('./errors');
-
-const utils = {
-  domainValidationRegex: /^localhost|[\p{L}\p{N}-][\p{L}\p{N}-]{1,61}[\p{L}\p{N}](?:\.[\p{L}]{2,})+$/iu,
-  dnsCache: new Map(),
-  dnsCacheLimit: 10000,
-  dnsCachePeriod: 1000 * 60 * 10,
-  ipLookupPoints: [
-    'https://api.ipify.org/',
-    'https://ipinfo.io/ip',
-    'https://ifconfig.me/ip',
-    'https://checkip.amazonaws.com/'
-  ]
->>>>>>> 03e7c30e
+    dnsCachePeriod: 1000 * 60 * 10,
+    ipLookupPoints: [
+        'https://api.ipify.org/',
+        'https://ipinfo.io/ip',
+        'https://ifconfig.me/ip',
+        'https://checkip.amazonaws.com/'
+    ]
 };
 
 /**
@@ -325,46 +303,26 @@
  * @returns {string}
  */
 utils.getExternalIp = async function () {
-<<<<<<< HEAD
-    try {
-        return await publicIpv4({
-            fallbackUrls: [
-                'https://ifconfig.co/ip',
-                'https://api.ipify.org/',
-                'https://icanhazip.com/',
-                'https://ipinfo.io/ip',
-                'https://ifconfig.me/ip',
-                'https://checkip.amazonaws.com/',
-                'http://txt.go.sohu.com/ip/soip'
-            ]
-        });
-    }
-    catch (err) {
-        return null;
-    }
-};
-=======
-  let ip = null;
+    let ip = null;
 
-  for(let url of this.ipLookupPoints) {
-    try {
-      const res = await fetch(url, { signal: AbortSignal.timeout(1000) });
-      const text = await res.text();
-      
-      if(this.isValidIp(text)) {
-        ip = text;
-        break;
-      }
-    }
-    catch(err) {
-      continue;
-    }
-  } 
+    for (let url of this.ipLookupPoints) {
+        try {
+            const res = await fetch(url, { signal: AbortSignal.timeout(1000) });
+            const text = await res.text();
 
-  return ip;
+            if (this.isValidIp(text)) {
+                ip = text;
+                break;
+            }
+        }
+        catch (err) {
+            continue;
+        }
+    }
+
+    return ip;
 }
 
->>>>>>> 03e7c30e
 /**
  * Get a local ip address of the host
  *
@@ -599,14 +557,9 @@
  * @return {string}
  */
 utils.invertHexColor = function (color) {
-<<<<<<< HEAD
-    return '#' + (Number(`0x1${color.substr(1)}`) ^ 0xFFFFFF).toString(16).substr(1).toUpperCase();
-};
-=======
-  return '#'+ (Number(`0x1${ color.slice(1) }`) ^ 0xFFFFFF).toString(16).slice(1).toUpperCase();
+    return '#' + (Number(`0x1${color.slice(1)}`) ^ 0xFFFFFF).toString(16).slice(1).toUpperCase();
 }
 
->>>>>>> 03e7c30e
 /**
  * Create a request timeout error
  *
