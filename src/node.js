--- conflicted
+++ resolved
@@ -679,7 +679,6 @@
                 await this.db.addMaster(address, size);
             }
         }
-<<<<<<< HEAD
         /**
          * Clean up the node servers
          *
@@ -706,30 +705,6 @@
                     await this.db.removeMaster(server.address);
                 }
             }
-=======
-
-        options.body = form;
-        delete options.formData;
-      }
-      else if(_.isPlainObject(body)) {
-        options.headers['content-type'] = 'application/json';
-        options.body = Object.keys(body).length? JSON.stringify(body): undefined;
-      }
-
-      if(options.timeout && !options.signal) {
-        options.signal = AbortSignal.timeout(options.timeout);
-      }
-      
-      const start = Date.now();  
-      let response = {};
-
-      try {
-        response = await fetch(options.url, options);
-        this.logger.info(`Request from "${this.address}" to "${options.url}": ${ms(Date.now() - start)}`);
-
-        if(response.ok) {
-          return options.getFullResponse? response: await response.json();
->>>>>>> 03e7c30e
         }
         /**
          * Normalize the backlink
@@ -749,7 +724,6 @@
                 await this.db.removeBacklink();
             }
         }
-<<<<<<< HEAD
         /**
          * Normalize the node masters count
          *
@@ -766,141 +740,6 @@
                 masters = masters.slice(0, size).map(m => m.address);
                 masters.indexOf(this.address) == -1 && await this.db.removeSlaves();
             }
-=======
-
-        if(!body.code) {
-          throw new Error(body.message || body);
-        }
-        
-        throw new errors.WorkError(body.message, body.code);
-      }
-      catch(err) {
-        options.timeout && err.type == 'aborted' && (err.type = 'request-timeout'); 
-        //eslint-disable-next-line no-ex-assign
-        utils.isRequestTimeoutError(err) && (err = utils.createRequestTimeoutError());
-        err.response = response;
-        err.requestOptions = options;
-        throw err;
-      }
-    }
-
-    /**
-     * Request to the network
-     * 
-     * @async
-     * @param {string} action
-     * @param {object} [options]
-     * @param {number} [options.level]
-     * @param {number} [options.timeout] 
-     * @param {object} [options.body]
-     * @returns {array}
-     */
-    async requestNetwork(action, options = {}) {
-      const level = options.level === undefined? 1: options.level;
-      const timeout = options.timeout || await this.getRequestMasterTimeout();
-      const requests = [];
-
-      if(timeout <= 0) {
-        return requests;
-      }
-
-      const body = options.body || {};
-      const actionType = level > 1? 'master': (level? 'butler': 'slave');
-      let servers = level? await this.db.getMasters(): await this.db.getSlaves();
-      !servers.length && (servers = [{ address: this.address }]);
-      
-      for(let i = 0; i < servers.length; i++) {
-        const address = servers[i].address;
-        requests.push(new Promise(resolve => {
-          this.requestServer(address, `/api/${ actionType }/${ action }`, Object.assign({}, options, {
-            body: Object.assign({}, body, {
-              level,
-              timeout, 
-              timestamp: Date.now()
-            }),
-            timeout
-          }))
-          .then(resolve)
-          .catch(resolve)
-        }));
-      }          
-      
-      let results = await Promise.all(requests);
-      !options.includeErrors && (results = results.filter(r => !(r instanceof Error)));      
-      return results;
-    }
-
-    /**
-     * Request to the node
-     * 
-     * @async
-     * @param {string} address
-     * @param {string} action
-     * @param {object} [options]
-     * @returns {object}
-     */
-    async requestNode(address, action, options = {}) {
-      return await this.requestServer(address, `/api/node/${action}`, options);
-    }
-
-    /**
-     * Group request to the node
-     * 
-     * @async
-     * @param {array} arr 
-     * @param {string} url
-     * @param {object} [options]
-     * @returns {object}
-     */
-    async requestGroup(arr, url, options = {}) {
-      const requests = [];
-      const timer = this.createRequestTimer(options.timeout);
-
-      for(let i = 0; i < arr.length; i++) {
-        const item = arr[i];
-
-        requests.push(new Promise(resolve => {
-          const opts = _.merge({ requestType: 'node' }, options, item.options);
-          opts.timeout = timer(opts.timeout);
-          const requestType = _.capitalize(opts.requestType);
-          const p = requestType? this[`request${ requestType }`](item.address, url, opts): this.request(url, opts);
-          p.then(resolve).catch(resolve);
-        }));
-      }
-
-      let results = await Promise.all(requests);
-      !options.includeErrors && (results = results.filter(r => !(r instanceof Error)));     
-      return results;
-    }
-
-    /**
-     * Request to the server
-     * 
-     * @async
-     * @param {string} address
-     * @param {string} [url]
-     * @param {object} [options]
-     * @returns {object}
-     */
-    async requestServer(address, url, options = {}) {
-      options = _.merge({}, options);
-      const timeout = options.timeout || await this.getRequestServerTimeout();
-      options.timeout = timeout;
-      const behaviorResponseSchema = await this.getBehavior('responseSchema');
-      const behaviorRequestDelays = await this.getBehavior('requestDelays');
-
-      try {        
-        const opts = Object.assign({}, options, { getFullResponse: true });
-        let result = await this.request(`${address}/${url}`.replace(/[/]+/, '/'), opts);
-        await behaviorRequestDelays.sub(address);
-        let body = await result.json();
-        
-        if(options.getFullResponse) {          
-          result.__json = body;
-        }
-        else {
-          result = body;
->>>>>>> 03e7c30e
         }
         /**
          * Normalize the node slaves count
@@ -1206,6 +1045,10 @@
                 options.headers['content-type'] = 'application/json';
                 options.body = Object.keys(body).length ? JSON.stringify(body) : undefined;
             }
+
+            if (options.timeout && !options.signal) {
+                options.signal = AbortSignal.timeout(options.timeout);
+            }
             const start = Date.now();
             let response = {};
             try {
@@ -1225,6 +1068,7 @@
                 throw new errors.WorkError(body.message, body.code);
             }
             catch (err) {
+                options.timeout && err.type == 'aborted' && (err.type = 'request-timeout'); 
                 //eslint-disable-next-line no-ex-assign
                 utils.isRequestTimeoutError(err) && (err = utils.createRequestTimeoutError());
                 err.response = response;
@@ -1289,7 +1133,7 @@
          * Group request to the node
          *
          * @async
-         * @param {aray} arr
+         * @param {array} arr
          * @param {string} url
          * @param {object} [options]
          * @returns {object}
