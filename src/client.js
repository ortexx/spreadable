--- conflicted
+++ resolved
@@ -112,7 +112,6 @@
             }
             this.workerAddress = this.availableAddress;
         }
-<<<<<<< HEAD
         /**
          * Prepare the services
          *
@@ -121,80 +120,6 @@
         async prepareServices() {
             await this.prepareLogger();
             await this.prepareTask();
-=======
-
-        confirmedAddresses.push(targets[i].address);
-      }
-
-      const res = await this.request('request-approval-question', Object.assign({}, options, {     
-        body: { 
-          action,
-          key,
-          info,
-          confirmedAddresses
-        },
-        timeout: timer()
-      }));
-
-      return { 
-        action,
-        key, 
-        question: res.question, 
-        approvers: confirmedAddresses, 
-        startedAt,
-        clientIp
-      };
-    }
-
-    /**
-     * Make a group request
-     * 
-     * @async
-     * @param {array} arr 
-     * @param {string} action
-     * @param {object} [options]
-     * @returns {object}
-     */
-    async requestGroup(arr, action, options = {}) {
-      const requests = [];
-
-      for(let i = 0; i < arr.length; i++) {
-        const item = arr[i];
-        const address = item.address;
-
-        requests.push(new Promise(resolve => {
-          this.request(action, merge({ address }, options, item.options))
-          .then(resolve)
-          .catch(resolve)
-        }));
-      }
-
-      let results = await Promise.all(requests);
-      !options.includeErrors && (results = results.filter(r => !(r instanceof Error)));     
-      return results;
-    }
-
-    /**
-     * Make a request to the api
-     * 
-     * @async
-     * @param {string} endpoint
-     * @param {object} [options]
-     * @returns {object}
-     */
-    async request(endpoint, options = {}) {
-      options = merge(this.createDefaultRequestOptions(), options);
-      let body = options.formData || options.body || {};
-      body.timeout = options.timeout;
-      body.timestamp = Date.now();
-
-      if(options.approvalInfo) {
-        const approvalInfo = options.approvalInfo;
-        delete approvalInfo.question;
-
-        if(!Object.prototype.hasOwnProperty.call(approvalInfo, 'answer')) {
-          throw new Error('Request "approvalInfo" option must include "answer" property');
->>>>>>> 03e7c30e
         }
         /**
          * Prepare the logger service
@@ -204,7 +129,6 @@
         async prepareLogger() {
             this.logger = await this.addService('logger', new this.LoggerTransport(this.options.logger));
         }
-<<<<<<< HEAD
         /**
          * Prepare the task service
          *
@@ -218,31 +142,6 @@
             if (this.options.task.workerChangeInterval) {
                 await this.task.add('workerChange', this.options.task.workerChangeInterval, () => this.changeWorker());
             }
-=======
-
-        options.body = form;
-        delete options.formData;
-      }
-      else {
-        options.headers['content-type'] = 'application/json';
-        options.body = JSON.stringify(body);
-      } 
-
-      if(options.timeout && !options.signal) {
-        options.signal = AbortSignal.timeout(options.timeout);
-      }
-      
-      options.url = this.createRequestUrl(endpoint, options);
-      const start = Date.now();
-      let response = {};
-
-      try {        
-        response = await fetch(options.url, options);    
-        this.logger.info(`Request to "${options.url}": ${ms(Date.now() - start)}`);
-
-        if(response.ok) {
-          return options.getFullResponse? response: await response.json();
->>>>>>> 03e7c30e
         }
         /**
          * Get an available address from the list
@@ -294,7 +193,6 @@
                 this.workerAddress = lastAddress;
             }
         }
-<<<<<<< HEAD
         /**
          * Get the approval question
          *
@@ -350,53 +248,12 @@
                 startedAt,
                 clientIp
             };
-=======
-        
-        throw new errors.WorkError(body.message, body.code);
-      }
-      catch(err) {
-        options.timeout && err.type == 'aborted' && (err.type = 'request-timeout');        
-        //eslint-disable-next-line no-ex-assign
-        utils.isRequestTimeoutError(err) && (err = utils.createRequestTimeoutError());
-        err.response = response;
-        err.requestOptions = options;
-        throw err;
-      }
-    }
-
-    /**
-     * Create a api request url
-     * 
-     * @param {string} endpoint 
-     * @param {object} options 
-     */
-    createRequestUrl(endpoint, options = {}) {
-      const query = options.query? qs.stringify(options.query): null;
-      const address = options.address || this.workerAddress;
-      let url = `${this.getRequestProtocol()}://${address}/client/${endpoint}`;
-      query && (url += '?' + query);
-      return url;
-    }
-
-    /**
-     * Create default request options
-     * 
-     * @param {object} options
-     * @returns {object}
-     */
-    createDefaultRequestOptions(options = {}) {   
-      const defaults = {
-        method: 'POST',
-        timeout: this.options.request.clientTimeout,
-        headers: {
-          'client-version': this.getVersion()
->>>>>>> 03e7c30e
         }
         /**
          * Make a group request
          *
          * @async
-         * @param {aray} arr
+         * @param {array} arr
          * @param {string} action
          * @param {object} [options]
          * @returns {object}
@@ -455,10 +312,17 @@
                 options.headers['content-type'] = 'application/json';
                 options.body = JSON.stringify(body);
             }
+            
+            if(options.timeout && !options.signal) {
+                options.signal = AbortSignal.timeout(options.timeout);
+            }
+
             options.url = this.createRequestUrl(endpoint, options);
             const start = Date.now();
+            let response = {};
+
             try {
-                const response = await fetch(options.url, options);
+                response = await fetch(options.url, options);    
                 this.logger.info(`Request to "${options.url}": ${ms(Date.now() - start)}`);
                 if (response.ok) {
                     return options.getFullResponse ? response : await response.json();
@@ -474,8 +338,10 @@
                 throw new errors.WorkError(body.message, body.code);
             }
             catch (err) {
+                options.timeout && err.type == 'aborted' && (err.type = 'request-timeout');        
                 //eslint-disable-next-line no-ex-assign
                 utils.isRequestTimeoutError(err) && (err = utils.createRequestTimeoutError());
+                err.response = response;
                 err.requestOptions = options;
                 throw err;
             }
